--- conflicted
+++ resolved
@@ -512,9 +512,8 @@
           <div class="timeline-body">
             <div class="d-flex justify-content-between align-items-start">
               <div class="event-info">
-<<<<<<< HEAD
+
                 ${isOppositionGoal ? '' : `<small><strong>Scored By: </strong>${event.goalScorerName} ${event.goalScorerShirtNumber ? `(#${event.goalScorerShirtNumber})` : ''}, <strong>Assisted By:</strong> ${event.goalAssistName} ${event.goalAssistShirtNumber ? `(#${event.goalAssistShirtNumber})` : ''}</small>`}
-=======
                 <strong>
                   ${isOppositionGoal
                     ? `<span class="text-danger"><i class="fa-regular fa-futbol"></i> Goal: ${displayTeamName}</span>`
@@ -522,7 +521,7 @@
                   }
                 </strong>
                 ${isOppositionGoal ? '' : `<br><small><strong>Scored By: </strong>${event.goalScorerName} ${event.goalScorerShirtNumber ? `(#${event.goalScorerShirtNumber})` : ''}, <strong>Assisted By:</strong> ${event.goalAssistName} ${event.goalAssistShirtNumber ? `(#${event.goalAssistShirtNumber})` : ''}</small>`}
->>>>>>> 1ca53797
+
                 ${disallowedText}
               </div>
               <div class="event-actions">
